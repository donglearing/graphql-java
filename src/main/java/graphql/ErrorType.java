--- conflicted
+++ resolved
@@ -5,11 +5,7 @@
 
     InvalidSyntax,
     ValidationError,
-<<<<<<< HEAD
-    DataFetchingException
-=======
     DataFetchingException,
     MutationNotSupported
 
->>>>>>> f863c8f9
 }